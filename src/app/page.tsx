--- conflicted
+++ resolved
@@ -428,18 +428,8 @@
         updatedProblem = { ...problem, ...updates };
       }
 
-<<<<<<< HEAD
-      // CRITICAL FIX: Send the complete updatedProblem data, not just the updates
-      await handleUpdateProblem(problem.id, {
-        isReview: updatedProblem.isReview,
-        repetition: updatedProblem.repetition,
-        interval: updatedProblem.interval,
-        nextReviewDate: updatedProblem.nextReviewDate
-      });
-=======
       // Persist the full updated problem so spaced repetition data is saved
       await handleUpdateProblem(problem.id, updatedProblem);
->>>>>>> 1c09a806
     } catch (error) {
       console.error('Failed to toggle review:', error);
       toast.error('Failed to update review status');
